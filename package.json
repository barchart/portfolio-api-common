{
  "name": "@barchart/portfolio-api-common",
<<<<<<< HEAD
  "version": "1.0.252",
=======
  "version": "1.2.46",
>>>>>>> ec3861f5
  "description": "Common classes used by the Portfolio system",
  "author": {
    "name": "Bryan Ingle",
    "email": "bryan.ingle@barchart.com",
    "url": "http://www.barchart.com"
  },
  "scripts": {},
  "dependencies": {
    "@barchart/common-js": "~3.2.0",
    "uuid": "3.1.0"
  },
  "devDependencies": {
    "babel-core": "^6.26.0",
    "babel-preset-es2015": "^6.24.1",
    "babelify": "^8.0.0",
    "browserify": "^14.5.0",
    "git-get-status": "^1.0.5",
    "glob": "^6.0.1",
    "gulp": "~3.9.0",
    "gulp-bump": "~1.0.0",
    "gulp-git": "~1.6.0",
    "gulp-jasmine": "^2.2.1",
    "gulp-jshint": "~1.11.2",
    "gulp-util": "^3.0.7",
    "jsdoc": "^3.5.5",
    "run-sequence": "~1.1.4",
    "vinyl-buffer": "^1.0.0",
    "vinyl-source-stream": "^1.1.0"
  },
  "license": "GPL-3.0"
}<|MERGE_RESOLUTION|>--- conflicted
+++ resolved
@@ -1,10 +1,6 @@
 {
   "name": "@barchart/portfolio-api-common",
-<<<<<<< HEAD
-  "version": "1.0.252",
-=======
   "version": "1.2.46",
->>>>>>> ec3861f5
   "description": "Common classes used by the Portfolio system",
   "author": {
     "name": "Bryan Ingle",
